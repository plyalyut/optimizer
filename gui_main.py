--- conflicted
+++ resolved
@@ -343,7 +343,6 @@
             self.cb_use_isim.setEnabled(False)
             self.sb_isim_rel_step.setValue(5)
 
-<<<<<<< HEAD
         if str(self.cb_select_alg.currentText()) in [self.Form.name_gauss, self.Form.name_gauss_sklearn]:
             self.groupBox_2.setEnabled(True)
             for w in self.groupBox_2.findChildren(QWidget):
@@ -352,7 +351,6 @@
             self.groupBox_2.setEnabled(False)
             for w in self.groupBox_2.findChildren(QWidget):
                 w.setEnabled(False)
-=======
 
         if str(self.cb_select_alg.currentText()) in [self.Form.name_es]:
             self.g_box_isim.setEnabled(True)
@@ -363,7 +361,6 @@
             #self.cb_use_isim.setCheckState(True)
             self.cb_use_isim.setEnabled(False)
             self.sb_isim_rel_step.setValue(5)
->>>>>>> 58e7f2a3
 
     def use_predef_fun(self):
         if self.cb_use_predef.checkState():
