#!/opt/anaconda4/bin/python
"""
This is deep modification of SLAC version of the Ocelot GUI for the European XFEL facility.
Sergey Tomin, 2017.
Ocelot GUI, interface for running and testing accelerator optimization methods
This file primarily contains the code for the UI and GUI
The scanner classes are contained in an external file, scannerThreads.py
The resetpanel widget is also contained in a separate module, resetpanel
Tyler Cope, 2016
"""
from __future__ import absolute_import, print_function
import sys
import os
import argparse
import sklearn
import functools
import inspect
import traceback

sklearn_version = sklearn.__version__

path = os.path.realpath(__file__)
#indx = path.find("ocelot/optimizer")
print("PATH", os.path.realpath(__file__))
#sys.path.append(path[:indx])

# for pyqtgraph import
#sys.path.append(path[:indx]+"ocelot")

from PyQt5.QtWidgets import (QApplication, QFrame, QGroupBox, QLabel, QComboBox,
                             QPushButton, QSpacerItem, QVBoxLayout, QDesktopWidget,
                             QFormLayout, QLineEdit)
import platform
import pyqtgraph as pg
if sys.version_info[0] == 2:
    from imp import reload
else:
    from importlib import reload


from gui_main import *

from mint.opt_objects import *
from mint import mint
from mint import opt_objects as obj

from mint.xfel_interface import *
from mint.lcls.lcls_interface import *
from mint.bessy.bessy_interface import *
from sint.multinormal.multinormal_interface import *

from stats import stats

AVAILABLE_MACHINE_INTERFACES = [XFELMachineInterface, LCLSMachineInterface,
                                TestMachineInterface, BESSYMachineInterface, MultinormalInterface]


class OcelotInterfaceWindow(QFrame):
    """ Main class for the GUI application """
    def __init__(self):
        """
        Initialize the GUI and QT UI aspects of the application.
        Initialize the scan parameters.
        Connect start and logbook buttons on the scan panel.
        Initialize the plotting.
        Make the timer object that updates GUI on clock cycle during a scan.
        """
        # PATHS
        self.plots_dict = dict()
        self.optimizer_args = None
        self.parse_arguments()
        self.dev_mode = self.optimizer_args.devmode

        args = vars(self.optimizer_args)
        if self.dev_mode:
            self.mi = TestMachineInterface(args)
        else:
            class_name = self.optimizer_args.mi
            if class_name not in globals():
                print("Could not find Machine Interface with name: {}. Loading XFELMachineInterface instead.".format(class_name))
                self.mi = XFELMachineInterface(args)
            else:
                self.mi = globals()[class_name](args)
        self.optimizer_path = os.path.abspath(os.path.join(__file__ ,"../")) + os.sep 
        self.config_dir = self.mi.config_dir
        self.path2preset = os.path.join(self.config_dir, "standard")
        self.set_file = os.path.join(self.config_dir, "default.json")  # ./parameters/default.json"
        self.obj_save_path = os.path.join(self.config_dir, "obj_funcs")

        # initialize
        QFrame.__init__(self)

        self.ui = MainWindow(self)

        self.name_simplex = "Nelder-Mead Simplex"
        self.name_gauss = "Gaussian Process"
        self.name_gauss_sklearn = "Gaussian Process sklearn"
        self.name_custom = "Custom Minimizer"
        self.name_simplex_norm = "Simplex Norm."
        self.name_es = "Extremum Seeking"
        self.name_powell = "Powell"
        # self.name4 = "Conjugate Gradient"
        # self.name5 = "Powell's Method"
        # switch of GP and custom Mininimizer
        self.ui.cb_select_alg.addItem(self.name_simplex)
        # self.ui.cb_select_alg.addItem(self.name_gauss)
        # self.ui.cb_select_alg.addItem(self.name_custom)
        self.ui.cb_select_alg.addItem(self.name_simplex_norm)
<<<<<<< HEAD
        #self.ui.cb_select_alg.addItem(self.name_es)
        # if sklearn_version >= "0.18":
        #     self.ui.cb_select_alg.addItem(self.name_gauss_sklearn)
=======
        self.ui.cb_select_alg.addItem(self.name_es)
        #self.ui.cb_select_alg.addItem(self.name_powell)
        if sklearn_version >= "0.18":
            self.ui.cb_select_alg.addItem(self.name_gauss_sklearn)
>>>>>>> 58e7f2a3


        #self.ui.pb_help.clicked.connect(lambda: os.system("firefox file://"+self.optimizer_path+"docs/build/html/index.html"))
        self.ui.pb_help.clicked.connect(self.ui.open_help)

        self.assemble_preset_box()
        self.assemble_quick_add_box()

        if self.mi.use_num_points():
            # Get rid of Interval Between Readings
            self.ui.label_6.setVisible(False)
            self.ui.sb_ddelay.setVisible(False)

            # Get rid of number of readings
            self.ui.label_30.setVisible(False)
            self.ui.sb_nreadings.setVisible(False)

            # Get rid of Cycle Period
            self.ui.label_7.setVisible(False)
        else:
            self.ui.label_datapoints.setVisible(False)
            self.ui.sb_datapoints.setVisible(False)

        self.total_delay = self.ui.sb_tdelay.value()

        self.objective_func_pv = "test_obj"

        self.setup_plots()

        # database

        self.scan_params = None
        self.hyper_file = "../parameters/hyperparameters.npy"

        self.ui.pb_start_scan.clicked.connect(self.start_scan)
        self.ui.pb_edit_obj_func.clicked.connect(self.run_editor)
        self.ui.cb_use_predef.stateChanged.connect(self.set_obj_fun)

        # fill in statistics methods
        self.ui.cb_statistics.clear()
        for st in stats.all_stats:
            self.ui.cb_statistics.addItem(st.display_name, st)

        self.ui.cb_statistics.currentIndexChanged.connect(self.statistics_select)
        self.ui.cb_statistics.setCurrentIndex(0)

        self.ui.restore_state(self.set_file)

        obj_func_file = self.mi.get_obj_function_module().__file__
        self.path_to_obj_func = obj_func_file if not obj_func_file.endswith("pyc") else obj_func_file[:-1]

        self.set_obj_fun()
        self.m_status = mint.MachineStatus()
        self.set_m_status()

        self.opt_control = mint.OptControl()
        self.opt_control.alarm_timeout = self.ui.sb_alarm_timeout.value()
        self.opt_control.m_status = self.m_status

        #timer for plots, starts when scan starts
        self.update_plot_timer = QtCore.QTimer()
        self.update_plot_timer.timeout.connect(self.update_plots)
        self.update_plots()

        self.ui.browser_data_slider.valueChanged.connect(self.browser_slider_changed)
        self.ui.browser_restore_btn.clicked.connect(self.browser_restore_clicked)
        self.mi.customize_ui(self)

    def parse_arguments(self):
        parser = argparse.ArgumentParser(description="Ocelot Optimizer",
                                         add_help=False)
        parser.set_defaults(mi='XFELMachineInterface')
        parser.add_argument('--devmode', action='store_true',
                            help='Enable development mode.', default=False)

        parser_mi = argparse.ArgumentParser()

        mis = [mi.name for mi in AVAILABLE_MACHINE_INTERFACES]
        subparser = parser_mi.add_subparsers(title='Machine Interface Options', dest="mi")
        for mi in AVAILABLE_MACHINE_INTERFACES:
            mi_parser = subparser.add_parser(mi.name, help='{} arguments'.format(mi.name))
            mi.add_args(mi_parser)

        self.optimizer_args, others = parser.parse_known_args()

        if len(others) != 0:
            self.optimizer_args = parser_mi.parse_args(others, namespace=self.optimizer_args)

    def setup_plots(self):
        self.setup_objhist_plot()
        self.setup_obj_plot('plot_obj')
        self.setup_obj_plot('plot_obj_browser')
        self.setup_devices_plot('plot_dev')
        self.setup_devices_plot('plot_dev_browser')

        layout = QVBoxLayout()
        self.ui.widget_2.setLayout(layout)
        layout.addWidget(self.plots_dict['plot_obj']['plot'])

        layout = QVBoxLayout()
        self.ui.browser_obj_plot_panel.setLayout(layout)
        layout.addWidget(self.plots_dict['plot_obj_browser']['plot'])

        layout = QVBoxLayout()
        self.ui.widget_3.setLayout(layout)
        layout.addWidget(self.plots_dict['plot_dev']['plot'])

        layout = QVBoxLayout()
        self.ui.browser_dev_plot_panel.setLayout(layout)
        layout.addWidget(self.plots_dict['plot_dev_browser']['plot'])

        layout = QVBoxLayout()
        self.ui.browser_objhist_plot_panel.setLayout(layout)
        layout.addWidget(self.plots_dict['plot_objhist_browser']['plot'])

        headers = ["Variable", "Value"]
        table = self.ui.browser_data_table
        table.setColumnCount(len(headers))
        table.setHorizontalHeaderLabels(headers)
        table.setEditTriggers(QtGui.QAbstractItemView.NoEditTriggers)  # No user edits on talbe
        table.horizontalHeader().setResizeMode(QtGui.QHeaderView.Stretch)
        table.setRowCount(0)

        self.setup_region('plot_obj_browser')
        self.setup_region('plot_dev_browser')

    def setup_region(self, name):
        plot = self.plots_dict[name]['plot']
        self.plots_dict[name]['region'] = pg.LinearRegionItem((0,0))
        region = self.plots_dict[name]['region']
        region.setMovable(False)
        # region.setZValue(-10)
        plot.addItem(region)

    def setup_objhist_plot(self):
        name = 'plot_objhist_browser'
        self.plots_dict[name] = dict()
        plot_curves = dict()

        plot = pg.PlotWidget(title="Objective Function Histogram Monitor", labels={'left': 'Count', 'bottom':'Data'})
        plot.showGrid(1, 1, 1)
        plot.getAxis('left').enableAutoSIPrefix(enable=False) # stop the auto unit scaling on y axes

        color = self.randColor()
        pen = pg.mkPen(color, width=3)
        plot_curves['histogram'] = pg.PlotCurveItem(x=[0,1], y=[0], pen=pen, antialias=True, name='histogram', stepMode = True, fillLevel = 0, brush = (0, 0, 255, 150))
        plot.addItem(plot_curves['histogram'])

        self.plots_dict[name]['plot'] = plot
        self.plots_dict[name]['legend'] = None
        self.plots_dict[name]['curves'] = plot_curves

    def setup_obj_plot(self, name):
        self.plots_dict[name] = dict()
        plot_curves = dict()

        plot = pg.PlotWidget(title="Objective Function Monitor", labels={'left': str(self.objective_func_pv), 'bottom':"Time (seconds)"})
        plot.showGrid(1, 1, 1)
        plot.getAxis('left').enableAutoSIPrefix(enable=False) # stop the auto unit scaling on y axes

        legend = customLegend(offset=(75, 20))
        legend.setParentItem(plot.graphicsItem())

        default_colors = [QtGui.QColor(255, 51, 51),
                          QtGui.QColor(51, 255, 51),
                          QtGui.QColor(255, 255, 51),
                          QtGui.QColor(178, 102, 255)]

        idx = 0
        for plot_item, item_label in self.mi.get_plot_attrs():
            # set the first 4 to have the same default colors
            if idx < 4:
                color = default_colors[idx]
            else:
                color = self.randColor()

            # create the obj func line object
            color = self.randColor()
            pen = pg.mkPen(color, width=3)
            plot_curves[plot_item] = pg.PlotCurveItem(x=[], y=[], pen=pen, antialias=True, name=plot_item)
            plot.addItem(plot_curves[plot_item])
            legend.addItem(plot_curves[plot_item], item_label, color=str(color.name()))
            idx += 1

        self.plots_dict[name]['plot'] = plot
        self.plots_dict[name]['legend'] = legend
        self.plots_dict[name]['curves'] = plot_curves

    def setup_devices_plot(self, name):
        self.plots_dict[name] = dict()

        #setup plot 2 for device monitor
        plot = pg.PlotWidget(title="Device Monitor", labels={'left': "Device (Current - Start)", 'bottom': "Time (seconds)"})
        plot.showGrid(1, 1, 1)
        plot.getAxis('left').enableAutoSIPrefix(enable=False) # stop the auto unit scaling on y axes

        #legend for plot 2
        legend = customLegend(offset=(75, 20))
        legend.setParentItem(plot.graphicsItem())

        self.plots_dict[name]['plot'] = plot
        self.plots_dict[name]['legend'] = legend
        self.plots_dict[name]['curves'] = dict()

    def browser_restore_clicked(self):
        confirm_msg = "Are you sure you want to restore the selected values?"
        reply = QtGui.QMessageBox.question(self, 'Message',
                                           confirm_msg, QtGui.QMessageBox.Yes,
                                           QtGui.QMessageBox.No)

        if reply != QtGui.QMessageBox.Yes:
            return

        index = self.ui.browser_data_slider.value()
        print("***** Restoring Devices to value at index: ", index)
        for dev in self.devices:
            try:
                val = dev.values[index]
                print("Restore: {} to value: {}".format(dev.eid, val))
                dev.set_value(val)
            except IndexError:
                print("Restore: {} failed. Index Error.".format(dev.eid))

    def statistics_select(self, value):
        if self.objective_func is not None:
            self.objective_func.stats = self.ui.cb_statistics.currentData()

    def scan_method_select(self):
        """
        Sets scanner method from options panel combo box selection.
        This method executes from the runScan() method, when the UI "Start Scan" button is pressed.
        :return: Selected scanner object
                 These objects are contrained in the scannerThreads.py file
        """
        current_method = self.ui.cb_select_alg.currentText()

        #GP Method
        if current_method == self.name_gauss:
            minimizer = mint.GaussProcess()
            minimizer.seedScanBool = self.ui.cb_use_live_seed.isChecked()

        elif current_method == self.name_gauss_sklearn:
            minimizer = mint.GaussProcessSKLearn()
            minimizer.seed_iter = self.ui.sb_seed_iter.value()
        # Custom Minimizer
        elif current_method == self.name_custom:
            minimizer = mint.CustomMinimizer()

        elif current_method == self.name_simplex_norm:
            minimizer = mint.Simplex()
        elif current_method == self.name_es:
            minimizer = mint.ESMin()
        elif current_method == self.name_powell:
            minimizer = mint.Powell()
        #simplex Method
        else:
            minimizer = mint.Simplex()

        self.method_name = minimizer.__class__.__name__

        return minimizer

    def closeEvent(self, event):
        if self.mi.save_at_exit():
            self.ui.save_state(self.set_file)
        if self.ui.pb_start_scan.text() == "Stop optimization":
            self.opt.opt_ctrl.stop()
            self.m_status.is_ok = lambda: True
            del(self.opt)
            self.ui.pb_start_scan.setStyleSheet("color: rgb(85, 255, 127);")
            self.ui.pb_start_scan.setText("Start optimization")
        QFrame.closeEvent(self, event)

    def start_scan(self):
        """
        Method to start/stop the Optimizer.
        """
        self.scanStartTime = time.time()

        if self.ui.pb_start_scan.text() == "Stop optimization":
            # stop the optimization
            self.opt.opt_ctrl.stop()
            self.opt.join()
            self.m_status.is_ok = lambda: True

            # Save the optimization parameters to the database
            #try:
            ret, msg = self.save2db()
            if not ret:
               self.error_box(message=msg)
            #except Exception as ex:
            #    print("ERROR start_scan: can not save to db. Exception was: ", ex)
            #    traceback.print_exc()
            del self.opt
            # Setting the button
            self.ui.pb_start_scan.setStyleSheet("color: rgb(85, 255, 127);")
            self.ui.pb_start_scan.setText("Start optimization")
            return 0

        self.pvs = self.ui.widget.getPvsFromCbState()
        self.devices = self.ui.widget.get_devices(self.pvs)

        if len(self.devices) == 0:
            self.error_box(message="Check Devices")
            return 0
        for dev in self.devices:
            val = dev.get_value()
            if dev.check_limits(val):
                self.error_box(message="Check the Limits")
                return 0
        self.update_devices_plot(self.devices)
        self.update_plot_timer.start(100)
        # set the Objective function from GUI or from file mint.obj_function.py
        # (reloading)
        self.set_obj_fun(update_objfunc_text=False)
        if self.ui.le_obf.text():
            self.objective_func.eid = self.ui.le_obf.text()
        self.objective_func_pv = self.objective_func.eid

        if self.mi.use_num_points():
            self.objective_func.points = self.ui.sb_datapoints.value()

        self.update_plot_obj_labels()
        # Set minimizer - the optimization method (Simplex, GP, ...)
        minimizer = self.scan_method_select()

        # configure the Minimizer
        minimizer.mi = self.mi
        if minimizer.__class__ in [mint.GaussProcess, mint.GaussProcessSKLearn]:
            minimizer.seed_iter = self.ui.sb_seed_iter.value()
            minimizer.seed_timeout = self.ui.sb_tdelay.value()
            minimizer.hyper_file = self.hyper_file
            minimizer.norm_coef = self.ui.sb_isim_rel_step.value() / 100.

        elif minimizer.__class__ in [mint.Simplex, mint.Powell]:
            if self.ui.cb_use_isim.checkState():
                minimizer.dev_steps = []

                for dev in self.devices:
                    if dev.simplex_step == 0:
                        lims = dev.get_limits()
                        rel_step = self.ui.sb_isim_rel_step.value()
                        d_lims = lims[1] - lims[0]
                        # set the same step as for pure Simplex if delta lims is zeros
                        if np.abs(d_lims) < 2e-5:
                            val0 = dev.get_value()
                            if np.abs(val0) < 1e-8:
                                step = 0.00025
                            else:
                                step = val0*0.05
                            minimizer.dev_steps.append(step)
                        else:
                            minimizer.dev_steps.append(d_lims * rel_step / 100.)
            else:
                minimizer.dev_steps = None
                
        elif minimizer.__class__ in [mint.ESMin]:


            bounds = []
            for dev in self.devices:
                bounds.append(dev.get_limits())
            minimizer.bounds = bounds

            minimizer.norm_coef = self.ui.sb_isim_rel_step.value() / 100.

        elif minimizer.__class__ == mint.CustomMinimizer:
            minimizer.dev_steps = []

            for dev in self.devices:
                if dev.simplex_step == 0:
                    lims = dev.get_limits()
                    rel_step = self.ui.sb_isim_rel_step.value()
                    print(dev.id, rel_step)
                    minimizer.dev_steps.append((lims[1] - lims[0]) * rel_step / 100.)
            print("MINImizer steps", minimizer.dev_steps)

        self.max_iter = self.ui.sb_num_iter.value()
        minimizer.max_iter = self.max_iter

        # Optimizer initialization
        self.opt = mint.Optimizer()

        self.opt.scaling_coef = self.ui.sb_scaling_coef.value()
        print("Using Scaling Coeficient of: ", self.opt.scaling_coef)

        # solving minimization or maximization problem
        self.opt.maximization = self.ui.rb_maximize.isChecked()

        if self.ui.cb_select_alg.currentText() in [self.name_simplex_norm]:
            self.opt.normalization = True
            self.opt.norm_coef = self.ui.sb_isim_rel_step.value()*0.01
            print("OPT", self.opt.norm_coef)
        # Option - set best solution after optimization or not
        self.opt.set_best_solution = self.ui.cb_set_best_sol.checkState()

        self.set_m_status()
        self.opt_control.m_status = self.m_status
        self.opt_control.clean()
        self.opt.opt_ctrl = self.opt_control
        self.opt.timeout = self.total_delay

        self.opt.minimizer = minimizer

        seq = [mint.Action(func=self.opt.max_target_func, args=[self.objective_func, self.devices])]
        self.opt.seq = seq

        #self.opt.eval(seq)
        self.opt.start()

        # Setting the button
        self.ui.pb_start_scan.setText("Stop optimization")
        self.ui.pb_start_scan.setStyleSheet("color: red")

    def scan_finished(self):
        try:
            if self.ui.pb_start_scan.text() == "Stop optimization" and not (self.opt.isAlive()):
                self.ui.pb_start_scan.setStyleSheet("color: rgb(85, 255, 127);")
                self.ui.pb_start_scan.setText("Start optimization")
                ret, msg = self.save2db()
                if not ret:
                    self.error_box(message=msg)
                print("scan_finished: OK")
        except Exception as ex:
            print("scan_finished: ERROR. Exception was: ", ex)

    def save2db(self):
        # first try to gather minimizer data
        try:
            self.opt.minimizer.saveModel()  # need to save GP model first
        except:
            pass

        if self.mi is not None:
            method_name = self.method_name
            obj_func = self.objective_func
            devices = self.devices
            maximization = self.ui.rb_maximize.isChecked()
            max_iter = self.max_iter
            return self.mi.write_data(method_name, obj_func, devices, maximization, max_iter)
        else:
            return False, "Machine Interface is not defined."

    def create_devices(self, pvs):
        """
        Method to create devices using only channels (PVs)

        :param pvs: str, device address/channel/PV
        :return: list of the devices [mint.opt_objects.Device(eid=pv[0]), mint.opt_objects.Device(eid=pv[1]), ... ]
        """
        # TODO: add new method for creation of devices
        devices = []
        for pv in pvs:
            if self.dev_mode:
                dev = obj.TestDevice(eid=pv)
            else:
                dev = self.mi.device_factory(pv=pv)
            dev.mi = self.mi
            devices.append(dev)
        return devices

    def indicate_machine_state(self):
        """
        Method to indicate of the machine status. Red frames around graphics means that machine status is not OK.
        :return:
        """
        if not self.opt_control.is_ok:
            if self.ui.widget_3.styleSheet() == "background-color:red;":
                return
            self.ui.widget_2.setStyleSheet("background-color:red;")
            self.ui.widget_3.setStyleSheet("background-color:red;")

        else:
            if self.ui.widget_3.styleSheet() == "background-color:323232;":
                return
            self.ui.widget_2.setStyleSheet("background-color:323232;")
            self.ui.widget_3.setStyleSheet("background-color:323232;")

    def set_obj_fun(self, update_objfunc_text=True):
        """
        Method to set objective function from the GUI (channels A,B,C) or reload module obj_function.py

        :return: None
        """
        try:
            obj_function_module = self.mi.get_obj_function_module()
            reload(obj_function_module)
            self.ui.pb_edit_obj_func.setStyleSheet("background: #4e4e4e")
        except Exception as ex:
            self.ui.pb_edit_obj_func.setStyleSheet("background: red")
            self.ui.cb_use_predef.setCheckState(False)
            print("ERROR set objective function. Exception was: ", ex)

        self.ui.use_predef_fun()

        if self.ui.cb_use_predef.checkState():
            print("RELOAD Module Objective Function")
            obj_function_module = self.mi.get_obj_function_module()
            if 'target_class' in dir(obj_function_module):
                tclass = obj_function_module.target_class
            else:
                tclass = [obj for name, obj in inspect.getmembers(obj_function_module) if
                            inspect.isclass(obj) and issubclass(obj, Target) and obj != Target][0]

            print("Target Class: ", tclass)
            self.objective_func = tclass(mi=self.mi)
            if update_objfunc_text:
                self.ui.le_obf.setText(self.objective_func.eid)
            self.objective_func.devices = []
            self.objective_func.stats = self.ui.cb_statistics.currentData()
        else:
            # disable button "Edit Objective Function"
            # self.ui.pb_edit_obj_func.setEnabled(False)
            line_edits = [self.ui.le_a, self.ui.le_b, self.ui.le_c, self.ui.le_d, self.ui.le_e]

            a_str = str(self.ui.le_a.text())
            state_a = self.ui.is_le_addr_ok(self.ui.le_a)

            b_str = str(self.ui.le_b.text())
            state_b = self.ui.is_le_addr_ok(self.ui.le_b)

            c_str = str(self.ui.le_c.text())
            state_c = self.ui.is_le_addr_ok(self.ui.le_c)

            d_str = str(self.ui.le_d.text())
            state_d = self.ui.is_le_addr_ok(self.ui.le_d)

            e_str = str(self.ui.le_e.text())
            state_e = self.ui.is_le_addr_ok(self.ui.le_e)

            func = str(self.ui.le_obf.text())

            def get_value_exp():
                A = 0.
                B = 0.
                C = 0.
                D = 0.
                E = 0.
                if state_a:
                    A = self.mi.get_value(a_str)
                if state_b:
                    B = self.mi.get_value(b_str)
                if state_c:
                    C = self.mi.get_value(c_str)
                if state_d:
                    D = self.mi.get_value(d_str)
                if state_e:
                    E = self.mi.get_value(e_str)
                return eval(func)

            self.objective_func = Target(eid=a_str)
            self.objective_func.devices = []
            self.objective_func.get_value = get_value_exp

        # set maximum penalty
        self.objective_func.pen_max = self.ui.sb_max_pen.value()
        # set number of the readings
        self.objective_func.nreadings = self.ui.sb_nreadings.value()
        # set interval between readings
        self.objective_func.interval = self.ui.sb_ddelay.value()
        if self.dev_mode:
            def get_value_dev_mode():
                values = np.array([dev.get_value() for dev in self.devices])
                return np.sum(np.exp(-np.power((values - np.ones_like(values)), 2) / 5.))

            self.objective_func.get_value = get_value_dev_mode

    def set_m_status(self):
        """
        Method to set the MachineStatus method self.is_ok using GUI Alarm channel and limits
        :return: None
        """
        alarm_dev = str(self.ui.le_alarm.text()).replace(" ", "")
        print("set_m_status: alarm_dev", alarm_dev)
        if alarm_dev == "":
            return

        state = self.ui.is_le_addr_ok(self.ui.le_alarm)
        print("alarm device", self.ui.le_alarm, state)

        a_dev = AlarmDevice(alarm_dev)
        a_dev.mi = self.mi
        print(a_dev)
        if not state:
            def is_ok():
                print("ALARM switched off")
                return True
        else:
            def is_ok():
                #alarm_dev = str(self.ui.le_alarm.text())
                alarm_min = self.ui.sb_alarm_min.value()
                alarm_max = self.ui.sb_alarm_max.value()
                #alarm_value = self.mi.get_value(alarm_dev)

                alarm_value = a_dev.get_value()

                print("ALARM: ", alarm_value, alarm_min, alarm_max)
                if alarm_min <= alarm_value <= alarm_max:
                    return True
                return False

        self.m_status.is_ok = is_ok

    def update_plots(self):
        """
        Collects data and updates plot on every GUI clock cycle.
        """
        #get times, penalties obj func data from the machine interface
        if len(self.objective_func.times) == 0:
            self.ui.browser_data_slider.setEnabled(False)
            return

        self.ui.browser_data_slider.setEnabled(True)


        scan_running = self.ui.pb_start_scan.text() == "Stop optimization"
        self.ui.browser_restore_btn.setEnabled(not scan_running)

        if self.ui.browser_data_table.rowCount() == 0:
            self.browser_data_changed(0)

        x = np.array(self.objective_func.times) - self.objective_func.times[0]
        self.ui.browser_data_slider.setMaximum(len(x)-1)

        for plot_item, _ in self.mi.get_plot_attrs():
            for plot_name in ['plot_obj', 'plot_obj_browser']:
                line = self.plots_dict[plot_name]['curves'][plot_item]
                try:
                    y_data = getattr(self.objective_func, plot_item, None)
                    y_data = np.array(y_data)
                    if y_data is None:
                        continue
                    if y_data.size != x.size:
                        return
                    line.setData(x=x, y=y_data)
                except Exception as ex:
                    print("No data to plot for: ", plot_item, ". Exception was: ", ex)

        #plot data for all devices being scanned
        for dev in self.devices:
            for plot_name in ['plot_dev', 'plot_dev_browser']:
                if len(dev.times) == 0:
                    return
                y = np.array(dev.values) - self.multiPlotStarts[dev.eid]
                x = np.array(dev.times) - np.array(dev.times)[0]
                line = self.plots_dict[plot_name]['curves'][dev.eid]
                line.setData(x=x, y=y)

    def browser_slider_changed(self, index):
        self.browser_data_changed(index)

    def browser_data_changed(self, index, region=False):
        x = np.array(self.objective_func.times) - self.objective_func.times[0]
        if not region:
            for plot_name in ['plot_dev_browser', 'plot_obj_browser']:
                region = self.plots_dict[plot_name]['region']
                index_val = x[index]
                region.setBounds([index_val, index_val])

        histogram_data_key = 'values'
        if hasattr(self.objective_func, 'objective_acquisitions'):
            histogram_data_key = 'objective_acquisitions'

        try:
            val = getattr(self.objective_func, histogram_data_key)[index]
            hist, bins = np.histogram(val, bins='auto')
            line = self.plots_dict['plot_objhist_browser']['curves']['histogram']
            line.setData(x=bins, y=hist)
        except Exception as ex:
            print("No data to plot histogram. Exception was: ", ex)

        table = self.ui.browser_data_table
        table.setRowCount(len(self.devices) + len(self.mi.get_plot_attrs()))
        table_data = []

        for plot_item, display_name in self.mi.get_plot_attrs():
            try:
                y_data = getattr(self.objective_func, plot_item, None)
                y_data = np.array(y_data)
                if y_data is None:
                    continue
                table_data.append((display_name, y_data[index]))
            except Exception as ex:
                print("No data to plot for: ", plot_item, ". Exception was: ",
                      ex)

        for dev in self.devices:
            if index > len(dev.values)-1:
                continue
            y = np.array(dev.values)
            table_data.append((dev.eid, y[index]))

        for row, data in enumerate(table_data):
            label, value = data
            table.setItem(row, 0, QtGui.QTableWidgetItem(str(label)))
            table.setItem(row, 1, QtGui.QTableWidgetItem(str(value)))

    def update_plot_obj_labels(self):
        for plot_name in ['plot_obj', 'plot_obj_browser']:
            plot = self.plots_dict[plot_name]['plot']
            plot.plotItem.setLabels(**{'left': str(self.objective_func_pv),
                                       'bottom': "Time (seconds)"})

    def update_devices_plot(self, devices):
        """
        Reset plots when a new scan is started.
        """
        self.multiPlotStarts = {}

        for idx, plot_name in enumerate(['plot_dev', 'plot_dev_browser']):
            plot = self.plots_dict[plot_name]['plot']
            plot.clear()
            x = []
            y = []
            leg = self.plots_dict[plot_name]['legend']
            leg.scene().removeItem(leg)
            leg = customLegend(offset=(50, 10))
            leg.setParentItem(plot.graphicsItem())
            self.plots_dict[plot_name]['legend'] = leg

            default_colors = [QtGui.QColor(255, 51, 51), QtGui.QColor(51, 255, 51), QtGui.QColor(255, 255, 51),QtGui.QColor(178, 102, 255)]
            for i, dev in enumerate(devices):

                #set the first 4 devices to have the same default colors
                if i < 4:
                    color = default_colors[i]
                else:
                    color = self.randColor()

                pen=pg.mkPen(color, width=2)
                item = pg.PlotCurveItem(x, y, pen=pen, antialias=True, name=str(dev.eid))
                if idx == 0:
                    self.multiPlotStarts[dev.eid] = dev.get_value()
                plot.addItem(item)
                leg.addItem(item, dev.eid, color=str(color.name()))
                self.plots_dict[plot_name]['curves'][dev.eid] = item

        self.setup_region('plot_dev_browser')

    def randColor(self):
        """
        Generate random line color for each device plotted.
        :return: QColor object of a random color
        """
        hi = 255
        lo = 128
        c1 = np.random.randint(lo,hi)
        c2 = np.random.randint(lo,hi)
        c3 = np.random.randint(lo,hi)
        return QtGui.QColor(c1,c2,c3)

    def run_editor(self):
        """
        Run the editor for edition of the objective function in obj_function.py
        :return:
        """
        if platform.system() == 'Darwin':
            #subprocess.call(['open', '-a', 'TextEdit', self.path_to_obj_func])
            subprocess.call(['open', self.path_to_obj_func])
        elif platform.system() == 'Windows':
            subprocess.call(['C:\\Windows\\System32\\notepad.exe', self.path_to_obj_func])
        elif platform.system() == 'Linux':
            subprocess.call(['gedit', self.path_to_obj_func])
        else:
            print("Unknown platform")
            return
        self.set_obj_fun()

    def error_box(self, message):
        QtGui.QMessageBox.about(self, "Error box", message)
        #QtGui.QMessageBox.critical(self, "Error box", message)

    def assemble_quick_add_box(self):
        devs = self.mi.get_quick_add_devices()
        if devs is None or len(devs) == 0:
            return

        resetpanel_box = self.ui.widget
        layout_quick_add = resetpanel_box.ui.layout_quick_add

        def add_to_list():
            pvs = cb_quick_list.currentData()
            resetpanel_box.addPv(pvs, force_active=True)

        def add_from_txt(le):
            pv = le.text()
            if pv:
                resetpanel_box.addPv(pv, force_active=True)

        def clear_list():
            resetpanel_box.pvs = []
            resetpanel_box.devices = []
            resetpanel_box.ui.tableWidget.setRowCount(0)

        layout_buttons = QVBoxLayout()


        pb_clear_dev = QPushButton(resetpanel_box)
        pb_clear_dev.setText("Clear Devices")
        pb_clear_dev.setMaximumWidth(100)
        pb_clear_dev.clicked.connect(clear_list)

        pb_add_dev = QPushButton(resetpanel_box)
        pb_add_dev.setText("Add Devices")
        pb_add_dev.setStyleSheet("color: orange")
        pb_add_dev.clicked.connect(add_to_list)
        pb_add_dev.setMaximumWidth(100)

        lb_from_list = QLabel()
        lb_from_list.setText("From List: ")
        lb_from_list.setMaximumWidth(75)
        cb_quick_list = QComboBox()
        cb_quick_list.addItem("", [])
        cb_quick_list.setMinimumWidth(200)
        for display, itms in devs.items():
            cb_quick_list.addItem(display, itms)

        if len(devs.items()) >= 1:
            cb_quick_list.setCurrentIndex(1)

        lb_manually = QLabel()
        lb_manually.setText("Or Manually Enter: ")
        lb_manually.setMaximumWidth(75)
        le_manually = QLineEdit()
        le_manually.setMinimumWidth(200)
        le_manually.returnPressed.connect(functools.partial(add_from_txt, le_manually))

        layout_buttons.addWidget(pb_add_dev)
        layout_buttons.addWidget(pb_clear_dev)

        frm_layout = QFormLayout()
        frm_layout.addRow(lb_from_list, cb_quick_list)
        frm_layout.addRow(lb_manually, le_manually)

        layout_quick_add.addLayout(layout_buttons)
        layout_quick_add.addLayout(frm_layout)

    def assemble_preset_box(self):
        print("Assembling Preset Box")
        presets = self.mi.get_preset_settings()
        layout = self.ui.preset_layout
        for display, methods in presets.items():
            gb = QGroupBox(self)
            gb.setTitle(display)
            inner_layout = QVBoxLayout(gb)
            for m in methods:
                btn = QPushButton(gb)
                btn.setText(m["display"])
                inner_layout.addWidget(btn)
                part = functools.partial(self.ui.load_settings,os.path.join(self.path2preset, m["filename"]))
                btn.clicked.connect(part)
            vert_spacer = QSpacerItem(20, 40, QtGui.QSizePolicy.Minimum, QtGui.QSizePolicy.Expanding)
            inner_layout.addItem(vert_spacer)
            layout.addWidget(gb)


class customLegend(pg.LegendItem):
    """
    STUFF FOR PG CUSTOM LEGEND (subclassed from pyqtgraph).
    Class responsible for drawing a single item in a LegendItem (sans label).
    This may be subclassed to draw custom graphics in a Legend.
    """
    def __init__(self, size=None, offset=None):
        pg.LegendItem.__init__(self, size, offset)

    def addItem(self, item, name, color="CCFF00"):

        label = pg.LabelItem(name, color=color, size="10pt", bold=True)
        sample = None
        row = self.layout.rowCount()
        self.items.append((sample, label))
        self.layout.addItem(sample, row, 0)
        self.layout.addItem(label, row, 1)
        self.layout.setSpacing(0)


def main():

    """
    Funciton to start up the main program.
    Slecting a PV parameter set:
    If launched from the command line will take an argument with the filename of a parameter file.
    If no argv[1] is provided, the default list in ./parameters/lclsparams is used.
    Development mode:
    If devmode == False - GUI defaults to normal parameter list, defaults to nelder mead simplex
    if devmode == True  - GUI uses 4 development matlab PVs and loaded settings in the method "devmode()"
    """

    #try to get a pv list file name from commandline arg
    #this goes into initializing the reset panel PVs that show up in the GUI
    #try:
    #    pvs = sys.argv[1]   # arg filename of params
    #except:
    #    pvs = 'parameters/lcls_short.txt'#default filename

    #make pyqt threadsafe
    QtCore.QCoreApplication.setAttribute(QtCore.Qt.AA_X11InitThreads)

    #create the application
    app = QApplication(sys.argv)
    # setting the path variable for icon
    path = os.path.join(os.path.dirname(sys.modules[__name__].__file__), 'ocelot.png')
    app.setWindowIcon(QtGui.QIcon(path))
    window = OcelotInterfaceWindow()

    frame_gm = window.frameGeometry()
    center_point = QDesktopWidget().availableGeometry().center()
    frame_gm.moveCenter(center_point)
    window.move(frame_gm.topLeft())
    # setting the path variable for icon
    #path = os.path.join(os.path.dirname(sys.modules[__name__].__file__), 'ocelot.png')
    #window.setWindowIcon(QtGui.QIcon(path))

    #Build the PV list from dev PVs or selected source
    #window.ui.widget.getPvList(pvs)
    # set checkbot status
    #window.ui.widget.uncheckBoxes()

    timer = pg.QtCore.QTimer()
    timer.timeout.connect(window.scan_finished)
    timer.start(300)

    indicator = QtCore.QTimer()
    indicator.timeout.connect(window.indicate_machine_state)
    indicator.start(10)

    #show app

    #window.setWindowIcon(QtGui.QIcon('ocelot.png'))
    window.show()

    #Build documentaiton if source files have changed
    # TODO: make more universal
    #os.system("cd ./docs && xterm -T 'Ocelot Doc Builder' -e 'bash checkDocBuild.sh' &")
    #exit script
    sys.exit(app.exec_())

if __name__ == "__main__":
    main()<|MERGE_RESOLUTION|>--- conflicted
+++ resolved
@@ -106,17 +106,10 @@
         # self.ui.cb_select_alg.addItem(self.name_gauss)
         # self.ui.cb_select_alg.addItem(self.name_custom)
         self.ui.cb_select_alg.addItem(self.name_simplex_norm)
-<<<<<<< HEAD
-        #self.ui.cb_select_alg.addItem(self.name_es)
-        # if sklearn_version >= "0.18":
-        #     self.ui.cb_select_alg.addItem(self.name_gauss_sklearn)
-=======
         self.ui.cb_select_alg.addItem(self.name_es)
         #self.ui.cb_select_alg.addItem(self.name_powell)
         if sklearn_version >= "0.18":
             self.ui.cb_select_alg.addItem(self.name_gauss_sklearn)
->>>>>>> 58e7f2a3
-
 
         #self.ui.pb_help.clicked.connect(lambda: os.system("firefox file://"+self.optimizer_path+"docs/build/html/index.html"))
         self.ui.pb_help.clicked.connect(self.ui.open_help)
