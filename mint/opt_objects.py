"""
Objective function and devices
S.Tomin, 2017
"""

import os
import numpy as np
import time
from datetime import datetime
import json

from PyQt5.QtWidgets import QWidget


class MachineInterface(object):
    def __init__(self, args):
        self.debug = False
        self._save_at_exit = True
        self._use_num_points = False
<<<<<<< HEAD
        #path = os.path.realpath(__file__)
        self.path2optimizer = os.path.abspath(os.path.join(__file__ , "../.."))
        self.config_dir = os.path.join(self.path2optimizer, "parameters")
=======
        path2optimizer = os.path.abspath(os.path.join(__file__ , "../.."))
        self.config_dir = os.path.join(path2optimizer, "parameters")
        self.path2jsondir = os.path.join(os.path.abspath(os.path.join(__file__ , "../../..")), "data")
>>>>>>> 58e7f2a3

    def save_at_exit(self):
        """
        Determine whether or not to save to file the screen options when closing
        the software.
        :return: (bool)
        """
        return self._save_at_exit

    @staticmethod
    def add_args(subparser):
        """
        Method that will add the Machine interface specific arguments to the
        command line argument parser.

        :param subparser: (ArgumentParser)
        :return:
        """
        return

    def use_num_points(self):
        """
        Determine whether or not a "Number of Points" to acquire must be added at the interface and passed on to the
        Target function.
        This is useful at machines in which you have many points during one acquisition and you want to perform some
        statistics on the data.
        :return: (bool)
        """
        return self._use_num_points

    def get_value(self, channel):
        """
        Getter function for a given Machine.

        :param channel: (str) String of the devices name used
        :return: Data from the read on the Control System, variable data type depending on channel
        """
        raise NotImplementedError

    def set_value(self, channel, val):
        """
        Method to set value to a channel

        :param channel: (str) String of the devices name used
        :param val: value
        :return: None
        """
        raise NotImplementedError

    def customize_ui(self, gui):
        """
        Method invoked to modify the UI and apply customizations pertinent to the
        Machine Interface

        :param gui: (MainWindow) The application Main Window
        :return: None
        """
        pass

    def logbook(self, gui):
        """
        Method invoked when the Logbook button is pressed at the Main Screen.

        :param gui: (MainWindow) The application Main Window
        :return: None
        """
        filename = "screenshot"
        filetype = "png"
        self.screenShot(gui, filename, filetype)
        table = gui.Form.scan_params

        # curr_time = datetime.now()
        # timeString = curr_time.strftime("%Y-%m-%dT%H:%M:%S")
        text = ""

        if not gui.cb_use_predef.checkState():
            text += "obj func: A   : " + str(gui.le_a.text()).split("/")[-2] + "/" + str(gui.le_a.text()).split("/")[
                -1] + "\n"
            if str(gui.le_b.text()) != "" and gui.is_le_addr_ok(gui.le_b):
                text += "obj func: B   : " + str(gui.le_b.text()).split("/")[-2] + "/" + \
                        str(gui.le_b.text()).split("/")[-1] + "\n"
            if str(gui.le_c.text()) != "" and gui.is_le_addr_ok(gui.le_c):
                text += "obj func: C   : " + str(gui.le_c.text()).split("/")[-2] + "/" + \
                        str(gui.le_c.text()).split("/")[-1] + "\n"
            if str(gui.le_d.text()) != "" and gui.is_le_addr_ok(gui.le_d):
                text += "obj func: D   : " + str(gui.le_d.text()).split("/")[-2] + "/" + \
                        str(gui.le_d.text()).split("/")[-1] + "\n"
            if str(gui.le_e.text()) != "" and gui.is_le_addr_ok(gui.le_e):
                text += "obj func: E   : " + str(gui.le_e.text()).split("/")[-2] + "/" + \
                        str(gui.le_e.text()).split("/")[-1] + "\n"
            text += "obj func: expr: " + str(gui.le_obf.text()) + "\n"
        else:
            try:
                text += "obj func: A   : predefined  " + gui.Form.objective_func.eid + "\n"
            except:
                pass
        if table is not None:
            for i, dev in enumerate(table["devs"]):
                # print(dev.split("/"))
                text += "dev           : " + dev.split("/")[-2] + "/" + dev.split("/")[-1] + "   " + str(
                    table["currents"][i][0]) + " --> " + str(
                    table["currents"][i][1]) + "\n"

            text += "iterations    : " + str(table["iter"]) + "\n"
            text += "delay         : " + str(gui.Form.total_delay) + "\n"
            text += "START-->STOP  : " + str(table["sase"][0]) + " --> " + str(table["sase"][1]) + "\n"
            text += "Method        : " + str(table["method"]) + "\n"
        screenshot_data = None
        try:
            with open(gui.Form.optimizer_path + filename + "." + filetype, 'rb') as screenshot:
                screenshot_data = screenshot.read()
        except IOError as ioe:
            print("Could not find screenshot to read. Exception was: ", ioe)
        if gui.Form is not None and gui.Form.mi is not None:
            res = self.send_to_logbook(author="", title="OCELOT Optimization", severity="INFO", text=text,
                                               image=screenshot_data)

        if not res:
            gui.Form.error_box("error during eLogBook sending")

    def send_to_logbook(self, *args, **kwargs):
        """
        Send information to the electronic logbook.

        :param args:
            Values sent to the method without keywork
        :param kwargs:
            Dictionary with key value pairs representing all the metadata
            that is available for the entry.
        :return: bool
            True when the entry was successfully generated, False otherwise.
        """
        pass

    def screenShot(self, gui, filename, filetype="png"):
        """
        Takes a screenshot of the whole gui window, saves png and ps images to file
        :param filename: (str) Directory string of where to save the file
        :param filetype: (str) String of the filetype to save
        :return:
        """

        s = str(filename) + "." + str(filetype)
        p = QWidget.grab(gui.Form)
        p.save(s, 'png')
        p = p.scaled(465, 400)
        # save again a small image to use for the logbook thumbnail
        p.save(str(s[:-4]) + "_sm.png", 'png')

    def device_factory(self, pv):
        """
        Create a device for the given PV using the proper Device Class.

        :param pv: (str) The process variable for which to create the device.
        :return: (Device) The device instance for the given PV.
        """
        return Device(eid=pv)

    def get_plot_attrs(self):
        """
        Returns a list of attributes to be fetched from Target class to present at the Plot 1.

        :return: (list) Attributes from the Target class to be used in the plot.
        """
        return [("penalties", "penalties")]

    def write_data(self, method_name, objective_func, devices=[], maximization=False, max_iter=0):
        """
        Save optimization parameters to the Database

        :param method_name: (str) The used method name.
        :param objective_func: (Target) The Target class object.
        :param devices: (list) The list of devices on this run.
        :param maximization: (bool) Whether or not the data collection was a maximization. Default is False.
        :param max_iter: (int) Maximum number of Iterations. Default is 0.

        :return: status (bool), error_msg (str)
        """
        from utils import db as utils_db

        dbname = os.path.join(self.config_dir, "test.db")  # "../parameters/test.db"

        if objective_func is None:
            return False, "Objective Function required to save data."

        try:
            db = utils_db.PerfDB(dbname=dbname)
        except:
            db = None
            print("Database is not available")


        dump2json = {}
        scan_params = {"devs": [], "currents": [], "iter":0, "sase": [0,0],"pen":[0,0], "obj":[]}
        d_names = []
        d_start = []
        d_stop = []
        for dev in devices:
            scan_params["devs"].append(dev.eid)
            d_names.append(dev.eid + "_val")
            d_start.append(dev.values[0])
            d_stop.append(dev.values[-1])

            scan_params["currents"].append([dev.values[0], dev.values[-1]])

            d_names.append(dev.eid + "_lim")
            d_start.append(dev.get_limits()[0])
            d_stop.append(dev.get_limits()[1])
            dump2json[dev.eid] = dev.values

        scan_params["iter"] = len(objective_func.penalties)

        scan_params["sase"] = [objective_func.values[0], objective_func.values[-1]]
        scan_params["pen"] = [objective_func.penalties[0], objective_func.penalties[-1]]
        scan_params["method"] = method_name

        o_names = ["obj_id", "obj_value", "obj_pen", "niter"]
        o_start = [objective_func.eid, objective_func.values[0], objective_func.penalties[0], max_iter]
        o_stop = [objective_func.eid, objective_func.values[-1], objective_func.penalties[-1],  len(objective_func.penalties)]


        start_sase = objective_func.values[0]
        stop_sase = objective_func.values[-1]

        #print('current actions in tuning', [(t.id, t.tuning_id, t.sase_start, t.sase_end) for t in db.get_actions()])


        # add new data here START
        new_data_name = ["method"]
        new_data_start = [method_name]
        new_data_end = [method_name]
        # add new data here END

        param_names = o_names + d_names + new_data_name
        start_vals = o_start+d_start + new_data_start
        end_vals = o_stop+d_stop + new_data_end

        try:
            if db is not None:
                db.new_tuning({'wl': 13.6, 'charge': self.get_charge(), 'comment': 'test tuning'})
                tune_id = db.current_tuning_id()
                db.new_action(tune_id, start_sase=start_sase, end_sase=stop_sase)

                action_id = db.current_action_id()
                db.add_action_parameters(tune_id, action_id, param_names=param_names, start_vals=start_vals,
                                         end_vals=end_vals)

                print('current actions', [(t.id, t.tuning_id, t.sase_start, t.sase_end) for t in db.get_actions()])
                print('current action parameters', [(p.tuning_id, p.action_id, p.par_name, p.start_value, p.end_value) for p in
                                                    db.get_action_parameters(tune_id, action_id)])
        except Exception as ex:
            print("Database error. Exception was: " + str(ex))

        dump2json["dev_times"] = devices[0].times
        dump2json["obj_values"] = objective_func.values
        dump2json["obj_times"] = objective_func.times
        dump2json["maximization"] = maximization


        if not os.path.exists(self.path2jsondir):
            os.makedirs(self.path2jsondir)

        filename = os.path.join(self.path2jsondir, datetime.now().strftime("%Y-%m-%d %H-%M-%S") + ".json")
        try:
            with open(filename, 'w+') as f:
                json.dump(dump2json, f)
        except:
            print("ERROR. Could not write data.")
        return True, ""


    def get_preset_settings(self):
        """
        Return the preset settings to be assembled as Push Buttons at the user interface for quick load of settings.

        :return: (dict) Dictionary with Key being the group name and as value an array of dictionaries following the
        format:
            {"display": "Text of the PushButton", "filename": "my_file.json"}
        """
        return dict()

    def get_obj_function_module(self):
        """
        Return the module with the proper Target class.

        :return: module
        """
        import opt_objects
        return opt_objects

    def get_quick_add_devices(self):
        """
        Return a dictionary with:
        {
        "QUADS1" : ["...", "..."],
        "QUADS2": ["...", "..."]
        }

        That is converted into a combobox which allow users to easily populate the devices list

        :return: dict
        """
        return dict()


class Device(object):
    def __init__(self, eid=None):
        self.eid = eid
        self.id = eid
        self.values = []
        self.times = []
        self.simplex_step = 0
        self.mi = None
        self.tol = 0.001
        self.timeout = 5  # seconds
        self.target = None
        self.low_limit = 0.
        self.high_limit = 0.
        self._can_edit_limits = True

    def set_value(self, val):
        self.values.append(val)
        self.times.append(time.time())
        self.target = val
        self.mi.set_value(self.eid, val)

    def set_low_limit(self, val):
        self.low_limit = val

    def set_high_limit(self, val):
        self.high_limit = val

    def get_value(self, save=False):
        val = self.mi.get_value(self.eid)
        return val

    def trigger(self):
        pass

    def wait(self):
        if self.target is None:
            return

        start_time = time.time()
        while start_time + self.timeout <= time.time():
            if np.abs(self.get_value()-self.target) < self.tol:
                return
            time.sleep(0.05)

    def state(self):
        """
        Check if device is readable

        :return: state, True if readable and False if not
        """
        state = True
        try:
            self.get_value()
        except:
            state = False
        return state

    def clean(self):
        self.values = []
        self.times = []

    def check_limits(self, value):
        limits = self.get_limits()
        # Disable Limits when both are 0.
        if np.abs(limits[0]) < 1e-15 and np.abs(limits[1]) < 1e-15:
            return False
        if value < limits[0] or value > limits[1]:
            print('limits exceeded for ', self.id, " - ", value, limits[0], value, limits[1])
            return True
        return False

    def get_limits(self):
        return [self.low_limit, self.high_limit]

    def get_delta(self):
        """
        Calculate and return the travel range for this device.

        :return: (float) Travel Range
        """
        ll, hl = self.get_limits()
        return hl-ll


# for testing
class TestDevice(Device):
    def __init__(self, eid=None):
        super(TestDevice, self).__init__(eid=eid)
        self.test_value = 0.
        self.values = []
        self.times = []
        self.nsets = 0
        self.mi = None

    def get_value(self, save=False):
        return self.test_value

    def set_value(self, value):
        self.values.append(value)
        self.nsets += 1
        self.times.append(time.time())
        self.test_value = value


class Target(object):
    def __init__(self, eid=None):
        """

        :param eid: ID
        """
        self.eid = eid
        self.id = eid
        self.pen_max = 100

        self.penalties = []
        self.values = []
        self.alarms = []
        self.times = []
        self.nreadings = 1
        self.interval = 0.0
        self.stats = None
        self.points = None

    def get_value(self):
        return 0

    def get_penalty(self):
        """
        Method to calculate the penalty on the basis of the value and alarm level.
        OLD: penalty = -get_value() + alarm()

        NEW: penalty = get_value() - alarm()


        :return: penalty
        """
        sase = self.get_value()
        for i in range(self.nreadings):
            sase += self.get_value()
            time.sleep(self.interval)
        sase = sase/self.nreadings
        print("SASE", sase)
        alarm = self.get_alarm()
        pen = 0.0
        if alarm >= 0.95:
            alarm = self.pen_max
        if alarm > 0.7:
            alarm = self.pen_max / 2.
        pen -= alarm
        pen += sase
        self.niter += 1
        # print("niter = ", self.niter)
        self.penalties.append(pen)
        self.times.append(time.time())
        self.values.append(sase)
        self.alarms.append(alarm)
        return pen

    def get_alarm(self):
        return 0

    def clean(self):
        self.niter = 0
        self.penalties = []
        self.times = []
        self.alarms = []
        self.values = []


class Target_test(Target):
    def __init__(self, mi=None, eid=None):
        super(Target_test, self).__init__(eid=eid)
        """
        :param mi: Machine interface
        :param eid: ID
        """
        self.mi = mi
        self.debug = False
        self.kill = False
        self.pen_max = 100
        self.niter = 0
        self.penalties = []
        self.times = []
        self.alarms = []
        self.values = []

    def get_penalty(self):
        sase = self.get_value()
        alarm = self.get_alarm()

        if self.debug: print('alarm:', alarm)
        if self.debug: print('sase:', sase)
        pen = 0.0
        if alarm > 1.0:
            return self.pen_max
        if alarm > 0.7:
            return alarm * 50.0
        pen += alarm
        pen -= sase
        if self.debug: print('penalty:', pen)
        self.niter += 1
        print("niter = ", self.niter)
        self.penalties.append(pen)
        self.times.append(time.time())
        self.values.append(sase)
        self.alarms.append(alarm)
        return pen

    def get_value(self):
        values = np.array([dev.get_value() for dev in self.devices])
        return np.sum(np.exp(-np.power((values - np.ones_like(values)), 2) / 5.))

    def get_spectrum(self):
        return [0, 0]

    def get_stat_params(self):
        #spetrum = self.get_spectrum()
        #ave = np.mean(spetrum[(2599 - 5 * 120):-1])
        #std = np.std(spetrum[(2599 - 5 * 120):-1])
        ave = self.get_value()
        std = 0.1
        return ave, std

    def get_alarm(self):
        return 0

    def get_energy(self):
        return 3

<|MERGE_RESOLUTION|>--- conflicted
+++ resolved
@@ -17,15 +17,9 @@
         self.debug = False
         self._save_at_exit = True
         self._use_num_points = False
-<<<<<<< HEAD
-        #path = os.path.realpath(__file__)
-        self.path2optimizer = os.path.abspath(os.path.join(__file__ , "../.."))
-        self.config_dir = os.path.join(self.path2optimizer, "parameters")
-=======
         path2optimizer = os.path.abspath(os.path.join(__file__ , "../.."))
         self.config_dir = os.path.join(path2optimizer, "parameters")
         self.path2jsondir = os.path.join(os.path.abspath(os.path.join(__file__ , "../../..")), "data")
->>>>>>> 58e7f2a3
 
     def save_at_exit(self):
         """
